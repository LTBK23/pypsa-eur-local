--- conflicted
+++ resolved
@@ -68,25 +68,8 @@
         spatial.co2.vents = ["co2 vent"]
 
     spatial.co2.df = pd.DataFrame(vars(spatial.co2), index=nodes)
-
-
-from types import SimpleNamespace
-spatial = SimpleNamespace()
-
-
-def define_spatial(nodes):
-    """
-    Namespace for spatial
     
-    Parameters
-    ----------
-    nodes : list-like
-    """
-
-    global spatial
-    global options
-
-    spatial.nodes = nodes
+    # gas
 
     spatial.gas = SimpleNamespace()
 
@@ -104,6 +87,10 @@
         spatial.gas.industry_cc = ["gas for industry CC"]
 
     spatial.gas.df = pd.DataFrame(vars(spatial.gas), index=nodes)
+
+
+from types import SimpleNamespace
+spatial = SimpleNamespace()
 
 
 def emission_sectors_from_opts(opts):
@@ -1283,13 +1270,8 @@
             spatial.nodes,
             suffix=" Sabatier",
             bus0=nodes + " H2",
-<<<<<<< HEAD
             bus1=spatial.gas.nodes,
-            bus2="co2 stored",
-=======
-            bus1="EU gas",
             bus2=spatial.co2.nodes,
->>>>>>> ba4bea25
             p_nom_extendable=True,
             carrier="Sabatier",
             efficiency=costs.at["methanation", "efficiency"],
@@ -1304,13 +1286,8 @@
             spatial.nodes,
             suffix=" helmeth",
             bus0=nodes,
-<<<<<<< HEAD
             bus1=spatial.gas.nodes,
-            bus2="co2 stored",
-=======
-            bus1="EU gas",
             bus2=spatial.co2.nodes,
->>>>>>> ba4bea25
             carrier="helmeth",
             p_nom_extendable=True,
             efficiency=costs.at["helmeth", "efficiency"],
@@ -1323,14 +1300,9 @@
     if options['SMR']:
 
         n.madd("Link",
-<<<<<<< HEAD
-            nodes + " SMR CC",
-            bus0=spatial.gas.nodes,
-=======
             spatial.nodes,
             suffix=" SMR CC",
-            bus0="EU gas",
->>>>>>> ba4bea25
+            bus0=spatial.gas.nodes,
             bus1=nodes + " H2",
             bus2="co2 atmosphere",
             bus3=spatial.co2.nodes,
@@ -1858,25 +1830,17 @@
 
     biomass_potentials = pd.read_csv(snakemake.input.biomass_potentials, index_col=0)
 
-<<<<<<< HEAD
-    # potential per node distributed within country by population
-    biogas_pot = (biomass_potentials.loc[pop_layout.ct]
-        .set_index(pop_layout.index)
-        .mul(pop_layout.fraction, axis="index")
-        .rename(index=lambda x: x + " biogas")
-    )["biogas"]
-
     # need to aggregate potentials if gas not nodally resolved
-    if not options["gas_network"]:
-        biogas_pot = biogas_pot.sum()
-
-    n.add("Carrier", "biogas")
-=======
+    if options["gas_network"]:
+        biogas_potentials_spatial = biomass_potentials["biogas"].rename(index=lambda x: x + " biogas")
+    else:
+        biogas_potentials_spatial = biomass_potentials["biogas"].sum()
+
     if options["biomass_transport"]:
-        biomass_potentials_spatial = biomass_potentials.rename(index=lambda x: x + " solid biomass")
+        solid_biomass_potentials_spatial = biomass_potentials["solid biomass"].rename(index=lambda x: x + " solid biomass")
     else:
-        biomass_potentials_spatial = biomass_potentials.sum()
->>>>>>> ba4bea25
+        solid_biomass_potentials_spatial = biomass_potentials["solid biomass"].sum()
+
 
     n.add("Carrier", "biogas")
     n.add("Carrier", "solid biomass")
@@ -1897,24 +1861,18 @@
         spatial.gas.biogas,
         bus=spatial.gas.biogas,
         carrier="biogas",
-<<<<<<< HEAD
-        e_nom=biogas_pot,
+        e_nom=biogas_potentials_spatial,
         marginal_cost=costs.at['biogas', 'fuel'],
-        e_initial=biogas_pot
-=======
-        e_nom=biomass_potentials["biogas"].sum(),
-        marginal_cost=costs.at['biogas', 'fuel'],
-        e_initial=biomass_potentials["biogas"].sum()
->>>>>>> ba4bea25
+        e_initial=biogas_potentials_spatial
     )
 
     n.madd("Store",
         spatial.biomass.nodes,
         bus=spatial.biomass.nodes,
         carrier="solid biomass",
-        e_nom=biomass_potentials_spatial["solid biomass"],
+        e_nom=solid_biomass_potentials_spatial,
         marginal_cost=costs.at['solid biomass', 'fuel'],
-        e_initial=biomass_potentials_spatial["solid biomass"]
+        e_initial=solid_biomass_potentials_spatial
     )
 
     n.madd("Link",
@@ -2005,7 +1963,6 @@
     # 1e6 to convert TWh to MWh
     industrial_demand = pd.read_csv(snakemake.input.industrial_demand, index_col=0) * 1e6
 
-<<<<<<< HEAD
     methane_demand = industrial_demand.loc[nodes, "methane"].div(8760).rename(index=lambda x: x + " gas for industry")
 
     # need to aggregate methane demand if gas not nodally resolved
@@ -2014,14 +1971,9 @@
 
     solid_biomass_by_country = industrial_demand["solid biomass"].groupby(pop_layout.ct).sum()
 
-    n.add("Bus",
-        "solid biomass for industry",
-        location="EU",
-=======
     n.madd("Bus",
         spatial.biomass.industry,
         location=spatial.biomass.locations,
->>>>>>> ba4bea25
         carrier="solid biomass for industry"
     )
 
@@ -2085,16 +2037,9 @@
     )
 
     n.madd("Link",
-<<<<<<< HEAD
         spatial.gas.industry_cc,
         bus0=spatial.gas.nodes,
         bus1=spatial.gas.industry,
-=======
-        spatial.co2.locations,
-        suffix=" gas for industry CC",
-        bus0="EU gas",
-        bus1="gas for industry",
->>>>>>> ba4bea25
         bus2="co2 atmosphere",
         bus3=spatial.co2.nodes,
         carrier="gas for industry CC",
