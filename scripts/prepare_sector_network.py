--- conflicted
+++ resolved
@@ -1797,42 +1797,20 @@
 
         heat_pump_types = ["air"] if "urban" in name else ["ground", "air"]
 
-<<<<<<< HEAD
-        costs_name = f"{name_type} {heat_pump_type}-sourced heat pump"
-        efficiency = (
-            cop[heat_pump_type][nodes]
-            if options["time_dep_hp_cop"]
-            else costs.at[costs_name, "efficiency"]
-        )
-
-        n.madd(
-            "Link",
-            nodes,
-            suffix=f" {name} {heat_pump_type} heat pump",
-            bus0=nodes,
-            bus1=nodes + f" {name} heat",
-            carrier=f"{name} {heat_pump_type} heat pump",
-            efficiency=efficiency,
-            capital_cost=costs.at[costs_name, "efficiency"]
-            * costs.at[costs_name, "fixed"],
-            p_nom_extendable=True,
-            lifetime=costs.at[costs_name, "lifetime"],
-        )
-=======
         for heat_pump_type in heat_pump_types:
             costs_name = f"{name_type} {heat_pump_type}-sourced heat pump"
             efficiency = (
-                cop[heat_pump_type][nodes[name]]
+                cop[heat_pump_type][nodes]
                 if options["time_dep_hp_cop"]
                 else costs.at[costs_name, "efficiency"]
             )
 
             n.madd(
                 "Link",
-                nodes[name],
+                nodes,
                 suffix=f" {name} {heat_pump_type} heat pump",
-                bus0=nodes[name],
-                bus1=nodes[name] + f" {name} heat",
+                bus0=nodes,
+                bus1=nodes + f" {name} heat",
                 carrier=f"{name} {heat_pump_type} heat pump",
                 efficiency=efficiency,
                 capital_cost=costs.at[costs_name, "efficiency"]
@@ -1840,7 +1818,6 @@
                 p_nom_extendable=True,
                 lifetime=costs.at[costs_name, "lifetime"],
             )
->>>>>>> 2ad3b000
 
         if options["tes"]:
             n.add("Carrier", name + " water tanks")
