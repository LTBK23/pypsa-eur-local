--- conflicted
+++ resolved
@@ -62,11 +62,7 @@
 import numpy as np
 import pandas as pd
 import pypsa
-<<<<<<< HEAD
-from _helpers import configure_logging, find_opt, get_opt, set_scenario_config
-=======
-from _helpers import configure_logging, update_config_from_wildcards
->>>>>>> dd2416a5
+from _helpers import configure_logging, update_config_from_wildcards, set_scenario_config
 from add_electricity import load_costs, update_transmission_costs
 from pypsa.descriptors import expand_series
 
@@ -307,13 +303,8 @@
             "prepare_network", simpl="", clusters="37", ll="v1.0", opts="Co2L-4H"
         )
     configure_logging(snakemake)
-<<<<<<< HEAD
     set_scenario_config(snakemake)
-
-    opts = snakemake.wildcards.opts.split("-")
-=======
     update_config_from_wildcards(snakemake.config, snakemake.wildcards)
->>>>>>> dd2416a5
 
     n = pypsa.Network(snakemake.input[0])
     Nyears = n.snapshot_weightings.objective.sum() / 8760.0
