# -*- coding: utf-8 -*-
# SPDX-FileCopyrightText: : 2017-2023 The PyPSA-Eur Authors
#
# SPDX-License-Identifier: MIT
"""
Solves optimal operation and capacity for a network with the option to
iteratively optimize while updating line reactances.

This script is used for optimizing the electrical network as well as the
sector coupled network.

Description
-----------

Total annual system costs are minimised with PyPSA. The full formulation of the
linear optimal power flow (plus investment planning
is provided in the
`documentation of PyPSA <https://pypsa.readthedocs.io/en/latest/optimal_power_flow.html#linear-optimal-power-flow>`_.

The optimization is based on the :func:`network.optimize` function.
Additionally, some extra constraints specified in :mod:`solve_network` are added.

.. note::

    The rules ``solve_elec_networks`` and ``solve_sector_networks`` run
    the workflow for all scenarios in the configuration file (``scenario:``)
    based on the rule :mod:`solve_network`.
"""
import importlib
import logging
import os
import re
import sys

import numpy as np
import pandas as pd
import pypsa
import xarray as xr
from _benchmark import memory_logger
<<<<<<< HEAD
from _helpers import (
    configure_logging,
    get_opt,
    set_scenario_config,
    update_config_with_sector_opts,
)
=======
from _helpers import configure_logging, update_config_from_wildcards
>>>>>>> dd2416a5
from pypsa.descriptors import get_activity_mask
from pypsa.descriptors import get_switchable_as_dense as get_as_dense

logger = logging.getLogger(__name__)
pypsa.pf.logger.setLevel(logging.WARNING)


def add_land_use_constraint(n, planning_horizons, config):
    if "m" in snakemake.wildcards.clusters:
        _add_land_use_constraint_m(n, planning_horizons, config)
    else:
        _add_land_use_constraint(n)


def add_land_use_constraint_perfect(n):
    """
    Add global constraints for tech capacity limit.
    """
    logger.info("Add land-use constraint for perfect foresight")

    def compress_series(s):
        def process_group(group):
            if group.nunique() == 1:
                return pd.Series(group.iloc[0], index=[None])
            else:
                return group

        return s.groupby(level=[0, 1]).apply(process_group)

    def new_index_name(t):
        # Convert all elements to string and filter out None values
        parts = [str(x) for x in t if x is not None]
        # Join with space, but use a dash for the last item if not None
        return " ".join(parts[:2]) + (f"-{parts[-1]}" if len(parts) > 2 else "")

    def check_p_min_p_max(p_nom_max):
        p_nom_min = n.generators[ext_i].groupby(grouper).sum().p_nom_min
        p_nom_min = p_nom_min.reindex(p_nom_max.index)
        check = (
            p_nom_min.groupby(level=[0, 1]).sum()
            > p_nom_max.groupby(level=[0, 1]).min()
        )
        if check.sum():
            logger.warning(
                f"summed p_min_pu values at node larger than technical potential {check[check].index}"
            )

    grouper = [n.generators.carrier, n.generators.bus, n.generators.build_year]
    ext_i = n.generators.p_nom_extendable
    # get technical limit per node and investment period
    p_nom_max = n.generators[ext_i].groupby(grouper).min().p_nom_max
    # drop carriers without tech limit
    p_nom_max = p_nom_max[~p_nom_max.isin([np.inf, np.nan])]
    # carrier
    carriers = p_nom_max.index.get_level_values(0).unique()
    gen_i = n.generators[(n.generators.carrier.isin(carriers)) & (ext_i)].index
    n.generators.loc[gen_i, "p_nom_min"] = 0
    # check minimum capacities
    check_p_min_p_max(p_nom_max)
    # drop multi entries in case p_nom_max stays constant in different periods
    # p_nom_max = compress_series(p_nom_max)
    # adjust name to fit syntax of nominal constraint per bus
    df = p_nom_max.reset_index()
    df["name"] = df.apply(
        lambda row: f"nom_max_{row['carrier']}"
        + (f"_{row['build_year']}" if row["build_year"] is not None else ""),
        axis=1,
    )

    for name in df.name.unique():
        df_carrier = df[df.name == name]
        bus = df_carrier.bus
        n.buses.loc[bus, name] = df_carrier.p_nom_max.values

    return n


def _add_land_use_constraint(n):
    # warning: this will miss existing offwind which is not classed AC-DC and has carrier 'offwind'

    for carrier in ["solar", "onwind", "offwind-ac", "offwind-dc"]:
        extendable_i = (n.generators.carrier == carrier) & n.generators.p_nom_extendable
        n.generators.loc[extendable_i, "p_nom_min"] = 0

        ext_i = (n.generators.carrier == carrier) & ~n.generators.p_nom_extendable
        existing = (
            n.generators.loc[ext_i, "p_nom"]
            .groupby(n.generators.bus.map(n.buses.location))
            .sum()
        )
        existing.index += " " + carrier + "-" + snakemake.wildcards.planning_horizons
        n.generators.loc[existing.index, "p_nom_max"] -= existing

    # check if existing capacities are larger than technical potential
    existing_large = n.generators[
        n.generators["p_nom_min"] > n.generators["p_nom_max"]
    ].index
    if len(existing_large):
        logger.warning(
            f"Existing capacities larger than technical potential for {existing_large},\
                        adjust technical potential to existing capacities"
        )
        n.generators.loc[existing_large, "p_nom_max"] = n.generators.loc[
            existing_large, "p_nom_min"
        ]

    n.generators.p_nom_max.clip(lower=0, inplace=True)


def _add_land_use_constraint_m(n, planning_horizons, config):
    # if generators clustering is lower than network clustering, land_use accounting is at generators clusters

    grouping_years = config["existing_capacities"]["grouping_years"]
    current_horizon = snakemake.wildcards.planning_horizons

    for carrier in ["solar", "onwind", "offwind-ac", "offwind-dc"]:
        existing = n.generators.loc[n.generators.carrier == carrier, "p_nom"]
        ind = list(
            {i.split(sep=" ")[0] + " " + i.split(sep=" ")[1] for i in existing.index}
        )

        previous_years = [
            str(y)
            for y in planning_horizons + grouping_years
            if y < int(snakemake.wildcards.planning_horizons)
        ]

        for p_year in previous_years:
            ind2 = [
                i for i in ind if i + " " + carrier + "-" + p_year in existing.index
            ]
            sel_current = [i + " " + carrier + "-" + current_horizon for i in ind2]
            sel_p_year = [i + " " + carrier + "-" + p_year for i in ind2]
            n.generators.loc[sel_current, "p_nom_max"] -= existing.loc[
                sel_p_year
            ].rename(lambda x: x[:-4] + current_horizon)

    n.generators.p_nom_max.clip(lower=0, inplace=True)


def add_co2_sequestration_limit(n, limit=200):
    """
    Add a global constraint on the amount of Mt CO2 that can be sequestered.
    """

    if not n.investment_periods.empty:
        periods = n.investment_periods
        names = pd.Index([f"co2_sequestration_limit-{period}" for period in periods])
    else:
        periods = [np.nan]
        names = pd.Index(["co2_sequestration_limit"])

    n.madd(
        "GlobalConstraint",
        names,
        sense=">=",
        constant=-limit * 1e6,
        type="operational_limit",
        carrier_attribute="co2 sequestered",
        investment_period=periods,
    )


def add_carbon_constraint(n, snapshots):
    glcs = n.global_constraints.query('type == "co2_atmosphere"')
    if glcs.empty:
        return
    for name, glc in glcs.iterrows():
        carattr = glc.carrier_attribute
        emissions = n.carriers.query(f"{carattr} != 0")[carattr]

        if emissions.empty:
            continue

        # stores
        n.stores["carrier"] = n.stores.bus.map(n.buses.carrier)
        stores = n.stores.query("carrier in @emissions.index and not e_cyclic")
        if not stores.empty:
            last = n.snapshot_weightings.reset_index().groupby("period").last()
            last_i = last.set_index([last.index, last.timestep]).index
            final_e = n.model["Store-e"].loc[last_i, stores.index]
            time_valid = int(glc.loc["investment_period"])
            time_i = pd.IndexSlice[time_valid, :]
            lhs = final_e.loc[time_i, :] - final_e.shift(snapshot=1).loc[time_i, :]

            rhs = glc.constant
            n.model.add_constraints(lhs <= rhs, name=f"GlobalConstraint-{name}")


def add_carbon_budget_constraint(n, snapshots):
    glcs = n.global_constraints.query('type == "Co2Budget"')
    if glcs.empty:
        return
    for name, glc in glcs.iterrows():
        carattr = glc.carrier_attribute
        emissions = n.carriers.query(f"{carattr} != 0")[carattr]

        if emissions.empty:
            continue

        # stores
        n.stores["carrier"] = n.stores.bus.map(n.buses.carrier)
        stores = n.stores.query("carrier in @emissions.index and not e_cyclic")
        if not stores.empty:
            last = n.snapshot_weightings.reset_index().groupby("period").last()
            last_i = last.set_index([last.index, last.timestep]).index
            final_e = n.model["Store-e"].loc[last_i, stores.index]
            time_valid = int(glc.loc["investment_period"])
            time_i = pd.IndexSlice[time_valid, :]
            weighting = n.investment_period_weightings.loc[time_valid, "years"]
            lhs = final_e.loc[time_i, :] * weighting

            rhs = glc.constant
            n.model.add_constraints(lhs <= rhs, name=f"GlobalConstraint-{name}")


def add_max_growth(n):
    """
    Add maximum growth rates for different carriers.
    """

    opts = snakemake.params["sector"]["limit_max_growth"]
    # take maximum yearly difference between investment periods since historic growth is per year
    factor = n.investment_period_weightings.years.max() * opts["factor"]
    for carrier in opts["max_growth"].keys():
        max_per_period = opts["max_growth"][carrier] * factor
        logger.info(
            f"set maximum growth rate per investment period of {carrier} to {max_per_period} GW."
        )
        n.carriers.loc[carrier, "max_growth"] = max_per_period * 1e3

    for carrier in opts["max_relative_growth"].keys():
        max_r_per_period = opts["max_relative_growth"][carrier]
        logger.info(
            f"set maximum relative growth per investment period of {carrier} to {max_r_per_period}."
        )
        n.carriers.loc[carrier, "max_relative_growth"] = max_r_per_period

    return n


def add_retrofit_gas_boiler_constraint(n, snapshots):
    """
    Allow retrofitting of existing gas boilers to H2 boilers.
    """
    c = "Link"
    logger.info("Add constraint for retrofitting gas boilers to H2 boilers.")
    # existing gas boilers
    mask = n.links.carrier.str.contains("gas boiler") & ~n.links.p_nom_extendable
    gas_i = n.links[mask].index
    mask = n.links.carrier.str.contains("retrofitted H2 boiler")
    h2_i = n.links[mask].index

    n.links.loc[gas_i, "p_nom_extendable"] = True
    p_nom = n.links.loc[gas_i, "p_nom"]
    n.links.loc[gas_i, "p_nom"] = 0

    # heat profile
    cols = n.loads_t.p_set.columns[
        n.loads_t.p_set.columns.str.contains("heat")
        & ~n.loads_t.p_set.columns.str.contains("industry")
        & ~n.loads_t.p_set.columns.str.contains("agriculture")
    ]
    profile = n.loads_t.p_set[cols].div(
        n.loads_t.p_set[cols].groupby(level=0).max(), level=0
    )
    # to deal if max value is zero
    profile.fillna(0, inplace=True)
    profile.rename(columns=n.loads.bus.to_dict(), inplace=True)
    profile = profile.reindex(columns=n.links.loc[gas_i, "bus1"])
    profile.columns = gas_i

    rhs = profile.mul(p_nom)

    dispatch = n.model["Link-p"]
    active = get_activity_mask(n, c, snapshots, gas_i)
    rhs = rhs[active]
    p_gas = dispatch.sel(Link=gas_i)
    p_h2 = dispatch.sel(Link=h2_i)

    lhs = p_gas + p_h2

    n.model.add_constraints(lhs == rhs, name="gas_retrofit")


def prepare_network(
    n,
    solve_opts=None,
    config=None,
    foresight=None,
    planning_horizons=None,
    co2_sequestration_potential=None,
):
    if "clip_p_max_pu" in solve_opts:
        for df in (
            n.generators_t.p_max_pu,
            n.generators_t.p_min_pu,
            n.links_t.p_max_pu,
            n.links_t.p_min_pu,
            n.storage_units_t.inflow,
        ):
            df.where(df > solve_opts["clip_p_max_pu"], other=0.0, inplace=True)

    if load_shedding := solve_opts.get("load_shedding"):
        # intersect between macroeconomic and surveybased willingness to pay
        # http://journal.frontiersin.org/article/10.3389/fenrg.2015.00055/full
        # TODO: retrieve color and nice name from config
        n.add("Carrier", "load", color="#dd2e23", nice_name="Load shedding")
        buses_i = n.buses.index
        if not np.isscalar(load_shedding):
            # TODO: do not scale via sign attribute (use Eur/MWh instead of Eur/kWh)
            load_shedding = 1e2  # Eur/kWh

        n.madd(
            "Generator",
            buses_i,
            " load",
            bus=buses_i,
            carrier="load",
            sign=1e-3,  # Adjust sign to measure p and p_nom in kW instead of MW
            marginal_cost=load_shedding,  # Eur/kWh
            p_nom=1e9,  # kW
        )

    if solve_opts.get("noisy_costs"):
        for t in n.iterate_components():
            # if 'capital_cost' in t.df:
            #    t.df['capital_cost'] += 1e1 + 2.*(np.random.random(len(t.df)) - 0.5)
            if "marginal_cost" in t.df:
                t.df["marginal_cost"] += 1e-2 + 2e-3 * (
                    np.random.random(len(t.df)) - 0.5
                )

        for t in n.iterate_components(["Line", "Link"]):
            t.df["capital_cost"] += (
                1e-1 + 2e-2 * (np.random.random(len(t.df)) - 0.5)
            ) * t.df["length"]

    if solve_opts.get("nhours"):
        nhours = solve_opts["nhours"]
        n.set_snapshots(n.snapshots[:nhours])
        n.snapshot_weightings[:] = 8760.0 / nhours

    if foresight == "myopic":
        add_land_use_constraint(n, planning_horizons, config)

    if foresight == "perfect":
        n = add_land_use_constraint_perfect(n)
        if snakemake.params["sector"]["limit_max_growth"]["enable"]:
            n = add_max_growth(n)

    if n.stores.carrier.eq("co2 sequestered").any():
        limit = co2_sequestration_potential
        add_co2_sequestration_limit(n, limit=limit)

    return n


def add_CCL_constraints(n, config):
    """
    Add CCL (country & carrier limit) constraint to the network.

    Add minimum and maximum levels of generator nominal capacity per carrier
    for individual countries. Opts and path for agg_p_nom_minmax.csv must be defined
    in config.yaml. Default file is available at data/agg_p_nom_minmax.csv.

    Parameters
    ----------
    n : pypsa.Network
    config : dict

    Example
    -------
    scenario:
        opts: [Co2L-CCL-24h]
    electricity:
        agg_p_nom_limits: data/agg_p_nom_minmax.csv
    """
    agg_p_nom_minmax = pd.read_csv(
        config["electricity"]["agg_p_nom_limits"], index_col=[0, 1]
    )
    logger.info("Adding generation capacity constraints per carrier and country")
    p_nom = n.model["Generator-p_nom"]

    gens = n.generators.query("p_nom_extendable").rename_axis(index="Generator-ext")
    grouper = pd.concat([gens.bus.map(n.buses.country), gens.carrier])
    lhs = p_nom.groupby(grouper).sum().rename(bus="country")

    minimum = xr.DataArray(agg_p_nom_minmax["min"].dropna()).rename(dim_0="group")
    index = minimum.indexes["group"].intersection(lhs.indexes["group"])
    if not index.empty:
        n.model.add_constraints(
            lhs.sel(group=index) >= minimum.loc[index], name="agg_p_nom_min"
        )

    maximum = xr.DataArray(agg_p_nom_minmax["max"].dropna()).rename(dim_0="group")
    index = maximum.indexes["group"].intersection(lhs.indexes["group"])
    if not index.empty:
        n.model.add_constraints(
            lhs.sel(group=index) <= maximum.loc[index], name="agg_p_nom_max"
        )


def add_EQ_constraints(n, o, scaling=1e-1):
    """
    Add equity constraints to the network.

    Currently this is only implemented for the electricity sector only.

    Opts must be specified in the config.yaml.

    Parameters
    ----------
    n : pypsa.Network
    o : str

    Example
    -------
    scenario:
        opts: [Co2L-EQ0.7-24h]

    Require each country or node to on average produce a minimal share
    of its total electricity consumption itself. Example: EQ0.7c demands each country
    to produce on average at least 70% of its consumption; EQ0.7 demands
    each node to produce on average at least 70% of its consumption.
    """
    # TODO: Generalize to cover myopic and other sectors?
    float_regex = "[0-9]*\.?[0-9]+"
    level = float(re.findall(float_regex, o)[0])
    if o[-1] == "c":
        ggrouper = n.generators.bus.map(n.buses.country)
        lgrouper = n.loads.bus.map(n.buses.country)
        sgrouper = n.storage_units.bus.map(n.buses.country)
    else:
        ggrouper = n.generators.bus
        lgrouper = n.loads.bus
        sgrouper = n.storage_units.bus
    load = (
        n.snapshot_weightings.generators
        @ n.loads_t.p_set.groupby(lgrouper, axis=1).sum()
    )
    inflow = (
        n.snapshot_weightings.stores
        @ n.storage_units_t.inflow.groupby(sgrouper, axis=1).sum()
    )
    inflow = inflow.reindex(load.index).fillna(0.0)
    rhs = scaling * (level * load - inflow)
    p = n.model["Generator-p"]
    lhs_gen = (
        (p * (n.snapshot_weightings.generators * scaling))
        .groupby(ggrouper.to_xarray())
        .sum()
        .sum("snapshot")
    )
    # TODO: double check that this is really needed, why do have to subtract the spillage
    if not n.storage_units_t.inflow.empty:
        spillage = n.model["StorageUnit-spill"]
        lhs_spill = (
            (spillage * (-n.snapshot_weightings.stores * scaling))
            .groupby(sgrouper.to_xarray())
            .sum()
            .sum("snapshot")
        )
        lhs = lhs_gen + lhs_spill
    else:
        lhs = lhs_gen
    n.model.add_constraints(lhs >= rhs, name="equity_min")


def add_BAU_constraints(n, config):
    """
    Add a per-carrier minimal overall capacity.

    BAU_mincapacities and opts must be adjusted in the config.yaml.

    Parameters
    ----------
    n : pypsa.Network
    config : dict

    Example
    -------
    scenario:
        opts: [Co2L-BAU-24h]
    electricity:
        BAU_mincapacities:
            solar: 0
            onwind: 0
            OCGT: 100000
            offwind-ac: 0
            offwind-dc: 0
    Which sets minimum expansion across all nodes e.g. in Europe to 100GW.
    OCGT bus 1 + OCGT bus 2 + ... > 100000
    """
    mincaps = pd.Series(config["electricity"]["BAU_mincapacities"])
    p_nom = n.model["Generator-p_nom"]
    ext_i = n.generators.query("p_nom_extendable")
    ext_carrier_i = xr.DataArray(ext_i.carrier.rename_axis("Generator-ext"))
    lhs = p_nom.groupby(ext_carrier_i).sum()
    index = mincaps.index.intersection(lhs.indexes["carrier"])
    rhs = mincaps[index].rename_axis("carrier")
    n.model.add_constraints(lhs >= rhs, name="bau_mincaps")


# TODO: think about removing or make per country
def add_SAFE_constraints(n, config):
    """
    Add a capacity reserve margin of a certain fraction above the peak demand.
    Renewable generators and storage do not contribute. Ignores network.

    Parameters
    ----------
        n : pypsa.Network
        config : dict

    Example
    -------
    config.yaml requires to specify opts:

    scenario:
        opts: [Co2L-SAFE-24h]
    electricity:
        SAFE_reservemargin: 0.1
    Which sets a reserve margin of 10% above the peak demand.
    """
    peakdemand = n.loads_t.p_set.sum(axis=1).max()
    margin = 1.0 + config["electricity"]["SAFE_reservemargin"]
    reserve_margin = peakdemand * margin
    conventional_carriers = config["electricity"]["conventional_carriers"]  # noqa: F841
    ext_gens_i = n.generators.query(
        "carrier in @conventional_carriers & p_nom_extendable"
    ).index
    p_nom = n.model["Generator-p_nom"].loc[ext_gens_i]
    lhs = p_nom.sum()
    exist_conv_caps = n.generators.query(
        "~p_nom_extendable & carrier in @conventional_carriers"
    ).p_nom.sum()
    rhs = reserve_margin - exist_conv_caps
    n.model.add_constraints(lhs >= rhs, name="safe_mintotalcap")


def add_operational_reserve_margin(n, sns, config):
    """
    Build reserve margin constraints based on the formulation given in
    https://genxproject.github.io/GenX/dev/core/#Reserves.

    Parameters
    ----------
        n : pypsa.Network
        sns: pd.DatetimeIndex
        config : dict

    Example:
    --------
    config.yaml requires to specify operational_reserve:
    operational_reserve: # like https://genxproject.github.io/GenX/dev/core/#Reserves
        activate: true
        epsilon_load: 0.02 # percentage of load at each snapshot
        epsilon_vres: 0.02 # percentage of VRES at each snapshot
        contingency: 400000 # MW
    """
    reserve_config = config["electricity"]["operational_reserve"]
    EPSILON_LOAD = reserve_config["epsilon_load"]
    EPSILON_VRES = reserve_config["epsilon_vres"]
    CONTINGENCY = reserve_config["contingency"]

    # Reserve Variables
    n.model.add_variables(
        0, np.inf, coords=[sns, n.generators.index], name="Generator-r"
    )
    reserve = n.model["Generator-r"]
    summed_reserve = reserve.sum("Generator")

    # Share of extendable renewable capacities
    ext_i = n.generators.query("p_nom_extendable").index
    vres_i = n.generators_t.p_max_pu.columns
    if not ext_i.empty and not vres_i.empty:
        capacity_factor = n.generators_t.p_max_pu[vres_i.intersection(ext_i)]
        p_nom_vres = (
            n.model["Generator-p_nom"]
            .loc[vres_i.intersection(ext_i)]
            .rename({"Generator-ext": "Generator"})
        )
        lhs = summed_reserve + (p_nom_vres * (-EPSILON_VRES * capacity_factor)).sum(
            "Generator"
        )

    # Total demand per t
    demand = get_as_dense(n, "Load", "p_set").sum(axis=1)

    # VRES potential of non extendable generators
    capacity_factor = n.generators_t.p_max_pu[vres_i.difference(ext_i)]
    renewable_capacity = n.generators.p_nom[vres_i.difference(ext_i)]
    potential = (capacity_factor * renewable_capacity).sum(axis=1)

    # Right-hand-side
    rhs = EPSILON_LOAD * demand + EPSILON_VRES * potential + CONTINGENCY

    n.model.add_constraints(lhs >= rhs, name="reserve_margin")

    # additional constraint that capacity is not exceeded
    gen_i = n.generators.index
    ext_i = n.generators.query("p_nom_extendable").index
    fix_i = n.generators.query("not p_nom_extendable").index

    dispatch = n.model["Generator-p"]
    reserve = n.model["Generator-r"]

    capacity_variable = n.model["Generator-p_nom"].rename(
        {"Generator-ext": "Generator"}
    )
    capacity_fixed = n.generators.p_nom[fix_i]

    p_max_pu = get_as_dense(n, "Generator", "p_max_pu")

    lhs = dispatch + reserve - capacity_variable * p_max_pu[ext_i]

    rhs = (p_max_pu[fix_i] * capacity_fixed).reindex(columns=gen_i, fill_value=0)

    n.model.add_constraints(lhs <= rhs, name="Generator-p-reserve-upper")


def add_battery_constraints(n):
    """
    Add constraint ensuring that charger = discharger, i.e.
    1 * charger_size - efficiency * discharger_size = 0
    """
    if not n.links.p_nom_extendable.any():
        return

    discharger_bool = n.links.index.str.contains("battery discharger")
    charger_bool = n.links.index.str.contains("battery charger")

    dischargers_ext = n.links[discharger_bool].query("p_nom_extendable").index
    chargers_ext = n.links[charger_bool].query("p_nom_extendable").index

    eff = n.links.efficiency[dischargers_ext].values
    lhs = (
        n.model["Link-p_nom"].loc[chargers_ext]
        - n.model["Link-p_nom"].loc[dischargers_ext] * eff
    )

    n.model.add_constraints(lhs == 0, name="Link-charger_ratio")


def add_lossy_bidirectional_link_constraints(n):
    if not n.links.p_nom_extendable.any() or "reversed" not in n.links.columns:
        return

    n.links["reversed"] = n.links.reversed.fillna(0).astype(bool)
    carriers = n.links.loc[n.links.reversed, "carrier"].unique()  # noqa: F841

    forward_i = n.links.query(
        "carrier in @carriers and ~reversed and p_nom_extendable"
    ).index

    def get_backward_i(forward_i):
        return pd.Index(
            [
                (
                    re.sub(r"-(\d{4})$", r"-reversed-\1", s)
                    if re.search(r"-\d{4}$", s)
                    else s + "-reversed"
                )
                for s in forward_i
            ]
        )

    backward_i = get_backward_i(forward_i)

    lhs = n.model["Link-p_nom"].loc[backward_i]
    rhs = n.model["Link-p_nom"].loc[forward_i]

    n.model.add_constraints(lhs == rhs, name="Link-bidirectional_sync")


def add_chp_constraints(n):
    electric = (
        n.links.index.str.contains("urban central")
        & n.links.index.str.contains("CHP")
        & n.links.index.str.contains("electric")
    )
    heat = (
        n.links.index.str.contains("urban central")
        & n.links.index.str.contains("CHP")
        & n.links.index.str.contains("heat")
    )

    electric_ext = n.links[electric].query("p_nom_extendable").index
    heat_ext = n.links[heat].query("p_nom_extendable").index

    electric_fix = n.links[electric].query("~p_nom_extendable").index
    heat_fix = n.links[heat].query("~p_nom_extendable").index

    p = n.model["Link-p"]  # dimension: [time, link]

    # output ratio between heat and electricity and top_iso_fuel_line for extendable
    if not electric_ext.empty:
        p_nom = n.model["Link-p_nom"]

        lhs = (
            p_nom.loc[electric_ext]
            * (n.links.p_nom_ratio * n.links.efficiency)[electric_ext].values
            - p_nom.loc[heat_ext] * n.links.efficiency[heat_ext].values
        )
        n.model.add_constraints(lhs == 0, name="chplink-fix_p_nom_ratio")

        rename = {"Link-ext": "Link"}
        lhs = (
            p.loc[:, electric_ext]
            + p.loc[:, heat_ext]
            - p_nom.rename(rename).loc[electric_ext]
        )
        n.model.add_constraints(lhs <= 0, name="chplink-top_iso_fuel_line_ext")

    # top_iso_fuel_line for fixed
    if not electric_fix.empty:
        lhs = p.loc[:, electric_fix] + p.loc[:, heat_fix]
        rhs = n.links.p_nom[electric_fix]
        n.model.add_constraints(lhs <= rhs, name="chplink-top_iso_fuel_line_fix")

    # back-pressure
    if not electric.empty:
        lhs = (
            p.loc[:, heat] * (n.links.efficiency[heat] * n.links.c_b[electric].values)
            - p.loc[:, electric] * n.links.efficiency[electric]
        )
        n.model.add_constraints(lhs <= rhs, name="chplink-backpressure")


def add_pipe_retrofit_constraint(n):
    """
    Add constraint for retrofitting existing CH4 pipelines to H2 pipelines.
    """
    if "reversed" not in n.links.columns:
        n.links["reversed"] = False
    gas_pipes_i = n.links.query(
        "carrier == 'gas pipeline' and p_nom_extendable and ~reversed"
    ).index
    h2_retrofitted_i = n.links.query(
        "carrier == 'H2 pipeline retrofitted' and p_nom_extendable and ~reversed"
    ).index

    if h2_retrofitted_i.empty or gas_pipes_i.empty:
        return

    p_nom = n.model["Link-p_nom"]

    CH4_per_H2 = 1 / n.config["sector"]["H2_retrofit_capacity_per_CH4"]
    lhs = p_nom.loc[gas_pipes_i] + CH4_per_H2 * p_nom.loc[h2_retrofitted_i]
    rhs = n.links.p_nom[gas_pipes_i].rename_axis("Link-ext")

    n.model.add_constraints(lhs == rhs, name="Link-pipe_retrofit")


def add_co2_atmosphere_constraint(n, snapshots):
    glcs = n.global_constraints[n.global_constraints.type == "co2_atmosphere"]

    if glcs.empty:
        return
    for name, glc in glcs.iterrows():
        carattr = glc.carrier_attribute
        emissions = n.carriers.query(f"{carattr} != 0")[carattr]

        if emissions.empty:
            continue

        # stores
        n.stores["carrier"] = n.stores.bus.map(n.buses.carrier)
        stores = n.stores.query("carrier in @emissions.index and not e_cyclic")
        if not stores.empty:
            last_i = snapshots[-1]
            lhs = n.model["Store-e"].loc[last_i, stores.index]
            rhs = glc.constant

            n.model.add_constraints(lhs <= rhs, name=f"GlobalConstraint-{name}")


def extra_functionality(n, snapshots):
    """
    Collects supplementary constraints which will be passed to
    ``pypsa.optimization.optimize``.

    If you want to enforce additional custom constraints, this is a good
    location to add them. The arguments ``opts`` and
    ``snakemake.config`` are expected to be attached to the network.
    """
    config = n.config
    constraints = config["solving"].get("constraints", {})
    if constraints["BAU"] and n.generators.p_nom_extendable.any():
        add_BAU_constraints(n, config)
    if constraints["SAFE"] and n.generators.p_nom_extendable.any():
        add_SAFE_constraints(n, config)
    if constraints["CCL"] and n.generators.p_nom_extendable.any():
        add_CCL_constraints(n, config)

    reserve = config["electricity"].get("operational_reserve", {})
    if reserve.get("activate"):
        add_operational_reserve_margin(n, snapshots, config)

    if EQ_o := constraints["EQ"]:
        add_EQ_constraints(n, EQ_o.replace("EQ", ""))

    add_battery_constraints(n)
    add_lossy_bidirectional_link_constraints(n)
    add_pipe_retrofit_constraint(n)
    if n._multi_invest:
        add_carbon_constraint(n, snapshots)
        add_carbon_budget_constraint(n, snapshots)
        add_retrofit_gas_boiler_constraint(n, snapshots)
    else:
        add_co2_atmosphere_constraint(n, snapshots)

    if snakemake.params.custom_extra_functionality:
        source_path = snakemake.params.custom_extra_functionality
        assert os.path.exists(source_path), f"{source_path} does not exist"
        sys.path.append(os.path.dirname(source_path))
        module_name = os.path.splitext(os.path.basename(source_path))[0]
        module = importlib.import_module(module_name)
        custom_extra_functionality = getattr(module, module_name)
        custom_extra_functionality(n, snapshots, snakemake)


def solve_network(n, config, solving, **kwargs):
    set_of_options = solving["solver"]["options"]
    cf_solving = solving["options"]

    kwargs["multi_investment_periods"] = config["foresight"] == "perfect"
    kwargs["solver_options"] = (
        solving["solver_options"][set_of_options] if set_of_options else {}
    )
    kwargs["solver_name"] = solving["solver"]["name"]
    kwargs["extra_functionality"] = extra_functionality
    kwargs["transmission_losses"] = cf_solving.get("transmission_losses", False)
    kwargs["linearized_unit_commitment"] = cf_solving.get(
        "linearized_unit_commitment", False
    )
    kwargs["assign_all_duals"] = cf_solving.get("assign_all_duals", False)
    kwargs["io_api"] = cf_solving.get("io_api", None)

    if kwargs["solver_name"] == "gurobi":
        logging.getLogger("gurobipy").setLevel(logging.CRITICAL)

    rolling_horizon = cf_solving.pop("rolling_horizon", False)
    skip_iterations = cf_solving.pop("skip_iterations", False)
    if not n.lines.s_nom_extendable.any():
        skip_iterations = True
        logger.info("No expandable lines found. Skipping iterative solving.")

    # add to network for extra_functionality
    n.config = config

    if rolling_horizon:
        kwargs["horizon"] = cf_solving.get("horizon", 365)
        kwargs["overlap"] = cf_solving.get("overlap", 0)
        n.optimize.optimize_with_rolling_horizon(**kwargs)
        status, condition = "", ""
    elif skip_iterations:
        status, condition = n.optimize(**kwargs)
    else:
        kwargs["track_iterations"] = (cf_solving.get("track_iterations", False),)
        kwargs["min_iterations"] = (cf_solving.get("min_iterations", 4),)
        kwargs["max_iterations"] = (cf_solving.get("max_iterations", 6),)
        status, condition = n.optimize.optimize_transmission_expansion_iteratively(
            **kwargs
        )

    if status != "ok" and not rolling_horizon:
        logger.warning(
            f"Solving status '{status}' with termination condition '{condition}'"
        )
    if "infeasible" in condition:
        labels = n.model.compute_infeasibilities()
        logger.info(f"Labels:\n{labels}")
        n.model.print_infeasibilities()
        raise RuntimeError("Solving status 'infeasible'")

    return n


if __name__ == "__main__":
    if "snakemake" not in globals():
        from _helpers import mock_snakemake

        snakemake = mock_snakemake(
            "solve_sector_network",
            configfiles="../config/test/config.perfect.yaml",
            simpl="",
            opts="",
            clusters="37",
            ll="v1.0",
            sector_opts="CO2L0-1H-T-H-B-I-A-dist1",
            planning_horizons="2030",
        )
    configure_logging(snakemake)
<<<<<<< HEAD
    set_scenario_config(snakemake)

    if "sector_opts" in snakemake.wildcards.keys():
        update_config_with_sector_opts(
            snakemake.config, snakemake.wildcards.sector_opts
        )
=======
    update_config_from_wildcards(snakemake.config, snakemake.wildcards)
>>>>>>> dd2416a5

    solve_opts = snakemake.params.solving["options"]

    np.random.seed(solve_opts.get("seed", 123))

    n = pypsa.Network(snakemake.input.network)

    n = prepare_network(
        n,
        solve_opts,
        config=snakemake.config,
        foresight=snakemake.params.foresight,
        planning_horizons=snakemake.params.planning_horizons,
        co2_sequestration_potential=snakemake.params["co2_sequestration_potential"],
    )

    with memory_logger(
        filename=getattr(snakemake.log, "memory", None), interval=30.0
    ) as mem:
        n = solve_network(
            n,
            config=snakemake.config,
            solving=snakemake.params.solving,
            log_fn=snakemake.log.solver,
        )

    logger.info(f"Maximum memory usage: {mem.mem_usage}")

    n.meta = dict(snakemake.config, **dict(wildcards=dict(snakemake.wildcards)))
    n.export_to_netcdf(snakemake.output[0])<|MERGE_RESOLUTION|>--- conflicted
+++ resolved
@@ -37,16 +37,11 @@
 import pypsa
 import xarray as xr
 from _benchmark import memory_logger
-<<<<<<< HEAD
 from _helpers import (
     configure_logging,
-    get_opt,
     set_scenario_config,
-    update_config_with_sector_opts,
+    update_config_from_wildcards,
 )
-=======
-from _helpers import configure_logging, update_config_from_wildcards
->>>>>>> dd2416a5
 from pypsa.descriptors import get_activity_mask
 from pypsa.descriptors import get_switchable_as_dense as get_as_dense
 
@@ -942,16 +937,8 @@
             planning_horizons="2030",
         )
     configure_logging(snakemake)
-<<<<<<< HEAD
     set_scenario_config(snakemake)
-
-    if "sector_opts" in snakemake.wildcards.keys():
-        update_config_with_sector_opts(
-            snakemake.config, snakemake.wildcards.sector_opts
-        )
-=======
     update_config_from_wildcards(snakemake.config, snakemake.wildcards)
->>>>>>> dd2416a5
 
     solve_opts = snakemake.params.solving["options"]
 
