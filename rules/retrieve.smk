# SPDX-FileCopyrightText: : 2023 The PyPSA-Eur Authors
#
# SPDX-License-Identifier: MIT

if config["enable"].get("retrieve", "auto") == "auto":
    config["enable"]["retrieve"] = has_internet_access()

if config["enable"]["retrieve"] is False:
    print("Datafile downloads disabled in config[retrieve] or no internet access.")


if config["enable"]["retrieve"] and config["enable"].get("retrieve_databundle", True):
    datafiles = [
        "ch_cantons.csv",
        "je-e-21.03.02.xls",
        "eez/World_EEZ_v8_2014.shp",
        "hydro_capacities.csv",
        "naturalearth/ne_10m_admin_0_countries.shp",
        "NUTS_2013_60M_SH/data/NUTS_RG_60M_2013.shp",
        "nama_10r_3popgdp.tsv.gz",
        "nama_10r_3gdp.tsv.gz",
        "corine/g250_clc06_V18_5.tif",
    ]

    if not config.get("tutorial", False):
        datafiles.extend(["natura/Natura2000_end2015.shp", "GEBCO_2014_2D.nc"])

    rule retrieve_databundle:
        output:
            expand("data/bundle/{file}", file=datafiles),
        log:
            LOGS + "retrieve_databundle.log",
        resources:
            mem_mb=1000,
        retries: 2
        conda:
            "../envs/environment.yaml"
        script:
            "../scripts/retrieve_databundle.py"


if config["enable"]["retrieve"] and config["enable"].get("retrieve_cutout", True):

    rule retrieve_cutout:
        input:
            HTTP.remote(
                "zenodo.org/record/6382570/files/{cutout}.nc",
                static=True,
            ),
        output:
            protected("cutouts/" + CDIR + "{cutout}.nc"),
        log:
            "logs/" + CDIR + "retrieve_cutout_{cutout}.log",
        resources:
            mem_mb=5000,
        retries: 2
        run:
            move(input[0], output[0])


if config["enable"]["retrieve"] and config["enable"].get("retrieve_cost_data", True):

    rule retrieve_cost_data:
        input:
            HTTP.remote(
                "raw.githubusercontent.com/PyPSA/technology-data/{}/outputs/".format(
                    config["costs"]["version"]
                )
                + "costs_{year}.csv",
                keep_local=True,
            ),
        output:
            "data/costs_{year}.csv",
        log:
            LOGS + "retrieve_cost_data_{year}.log",
        resources:
            mem_mb=1000,
        retries: 2
        run:
            move(input[0], output[0])


if config["enable"]["retrieve"] and config["enable"].get(
    "retrieve_natura_raster", True
):

    rule retrieve_natura_raster:
        input:
            HTTP.remote(
                "zenodo.org/record/4706686/files/natura.tiff",
                keep_local=True,
                static=True,
            ),
        output:
            RESOURCES + "natura.tiff",
        log:
            LOGS + "retrieve_natura_raster.log",
        resources:
            mem_mb=5000,
        retries: 2
        run:
            move(input[0], output[0])


if config["enable"]["retrieve"] and config["enable"].get(
    "retrieve_sector_databundle", True
):
    datafiles = [
        "data/eea/UNFCCC_v23.csv",
        "data/switzerland-sfoe/switzerland-new_format.csv",
        "data/nuts/NUTS_RG_10M_2013_4326_LEVL_2.geojson",
        "data/myb1-2017-nitro.xls",
        "data/Industrial_Database.csv",
        "data/emobility/KFZ__count",
        "data/emobility/Pkw__count",
        "data/h2_salt_caverns_GWh_per_sqkm.geojson",
        directory("data/eurostat-energy_balances-june_2021_edition"),
        directory("data/jrc-idees-2015"),
    ]

    rule retrieve_sector_databundle:
        output:
            *datafiles,
        log:
            LOGS + "retrieve_sector_databundle.log",
        retries: 2
        conda:
            "../envs/environment.yaml"
        script:
            "../scripts/retrieve_sector_databundle.py"


if config["enable"]["retrieve"] and (
    config["sector"]["gas_network"] or config["sector"]["H2_retrofit"]
):
    datafiles = [
        "IGGIELGN_LNGs.geojson",
        "IGGIELGN_BorderPoints.geojson",
        "IGGIELGN_Productions.geojson",
        "IGGIELGN_PipeSegments.geojson",
    ]

    rule retrieve_gas_infrastructure_data:
        output:
            expand("data/gas_network/scigrid-gas/data/{files}", files=datafiles),
        log:
            LOGS + "retrieve_gas_infrastructure_data.log",
        retries: 2
        conda:
            "../envs/environment.yaml"
        script:
            "../scripts/retrieve_gas_infrastructure_data.py"

if config["enable"].get("retrieve_opsd_load_data", True):

<<<<<<< HEAD
=======
if config["enable"]["retrieve"]:

>>>>>>> 799f4f37
    rule retrieve_electricity_demand:
        input:
            HTTP.remote(
                "data.open-power-system-data.org/time_series/2019-06-05/time_series_60min_singleindex.csv",
                keep_local=True,
                static=True,
            ),
        output:
            "data/load_raw.csv",
        log:
            LOGS + "retrieve_electricity_demand.log",
        resources:
            mem_mb=5000,
        retries: 2
        run:
            move(input[0], output[0])


<<<<<<< HEAD
if config["enable"].get('retrieve_artificial_load_data', False):

    rule retrieve_artificial_load_data:
        input: HTTP.remote("https://zenodo.org/record/7070438/files/demand_hourly.csv", keep_local=True, static=True)
        output: "data/load_artificial_raw.csv"
        log: LOGS + "retrieve_artificial_load_data.log"
        resources: mem_mb=5000,
        retries: 2
        run: move(input[0], output[0])


rule retrieve_ship_raster:
    input:
        HTTP.remote(
            "https://zenodo.org/record/6953563/files/shipdensity_global.zip",
            keep_local=True,
            static=True,
        ),
    output:
        "data/shipdensity_global.zip",
    log:
        LOGS + "retrieve_ship_raster.log",
    resources:
        mem_mb=5000,
    retries: 2
    run:
        move(input[0], output[0])
=======
if config["enable"]["retrieve"]:

    rule retrieve_ship_raster:
        input:
            HTTP.remote(
                "https://zenodo.org/record/6953563/files/shipdensity_global.zip",
                keep_local=True,
                static=True,
            ),
        output:
            "data/shipdensity_global.zip",
        log:
            LOGS + "retrieve_ship_raster.log",
        resources:
            mem_mb=5000,
        retries: 2
        run:
            move(input[0], output[0])
>>>>>>> 799f4f37
<|MERGE_RESOLUTION|>--- conflicted
+++ resolved
@@ -151,13 +151,8 @@
         script:
             "../scripts/retrieve_gas_infrastructure_data.py"
 
-if config["enable"].get("retrieve_opsd_load_data", True):
-
-<<<<<<< HEAD
-=======
-if config["enable"]["retrieve"]:
-
->>>>>>> 799f4f37
+if config["enable"]["retrieve"] and config["enable"].get("retrieve_opsd_load_data", True):
+
     rule retrieve_electricity_demand:
         input:
             HTTP.remote(
@@ -176,8 +171,7 @@
             move(input[0], output[0])
 
 
-<<<<<<< HEAD
-if config["enable"].get('retrieve_artificial_load_data', False):
+if config["enable"]["retrieve"] and config["enable"].get('retrieve_artificial_load_data', False):
 
     rule retrieve_artificial_load_data:
         input: HTTP.remote("https://zenodo.org/record/7070438/files/demand_hourly.csv", keep_local=True, static=True)
@@ -188,23 +182,6 @@
         run: move(input[0], output[0])
 
 
-rule retrieve_ship_raster:
-    input:
-        HTTP.remote(
-            "https://zenodo.org/record/6953563/files/shipdensity_global.zip",
-            keep_local=True,
-            static=True,
-        ),
-    output:
-        "data/shipdensity_global.zip",
-    log:
-        LOGS + "retrieve_ship_raster.log",
-    resources:
-        mem_mb=5000,
-    retries: 2
-    run:
-        move(input[0], output[0])
-=======
 if config["enable"]["retrieve"]:
 
     rule retrieve_ship_raster:
@@ -222,5 +199,4 @@
             mem_mb=5000,
         retries: 2
         run:
-            move(input[0], output[0])
->>>>>>> 799f4f37
+            move(input[0], output[0])