--- conflicted
+++ resolved
@@ -88,17 +88,12 @@
         co2_sequestration_potential=config["sector"].get(
             "co2_sequestration_potential", 200
         ),
-<<<<<<< HEAD
-        countries=config["countries"],
-=======
         custom_extra_functionality=input_custom_extra_functionality,
->>>>>>> 2096131b
     input:
         network=RESULTS
         + "prenetworks-brownfield/elec_s{simpl}_{clusters}_l{ll}_{opts}_{sector_opts}_{planning_horizons}.nc",
         costs="data/costs_{planning_horizons}.csv",
         config=RESULTS + "config.yaml",
-        co2_totals_name=RESOURCES + "co2_totals.csv",
     output:
         RESULTS
         + "postnetworks/elec_s{simpl}_{clusters}_l{ll}_{opts}_{sector_opts}_{planning_horizons}.nc",
