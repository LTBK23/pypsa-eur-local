--- conflicted
+++ resolved
@@ -406,11 +406,6 @@
 
 
 rule build_ammonia_production:
-<<<<<<< HEAD
-    params:
-        countries=config_provider("countries"),
-=======
->>>>>>> a3c0ffac
     input:
         usgs="data/bundle-sector/myb1-2017-nitro.xls",
     output:
@@ -588,22 +583,13 @@
 
 rule build_industrial_energy_demand_per_node:
     input:
-<<<<<<< HEAD
-        industry_sector_ratios=resources("industry_sector_ratios.csv"),
+        industry_sector_ratios=resources("industry_sector_ratios_{planning_horizons}.csv"),
         industrial_production_per_node=resources(
             "industrial_production_elec_s{simpl}_{clusters}_{planning_horizons}.csv"
         ),
         industrial_energy_demand_per_node_today=resources(
             "industrial_energy_demand_today_elec_s{simpl}_{clusters}.csv"
         ),
-=======
-        industry_sector_ratios=RESOURCES
-        + "industry_sector_ratios_{planning_horizons}.csv",
-        industrial_production_per_node=RESOURCES
-        + "industrial_production_elec_s{simpl}_{clusters}_{planning_horizons}.csv",
-        industrial_energy_demand_per_node_today=RESOURCES
-        + "industrial_energy_demand_today_elec_s{simpl}_{clusters}.csv",
->>>>>>> a3c0ffac
     output:
         industrial_energy_demand_per_node=resources(
             "industrial_energy_demand_elec_s{simpl}_{clusters}_{planning_horizons}.csv"
@@ -633,15 +619,9 @@
         industry=config_provider("industry"),
     input:
         jrc="data/bundle-sector/jrc-idees-2015",
-<<<<<<< HEAD
-        ammonia_production=resources("ammonia_production.csv"),
         industrial_production_per_country=resources(
             "industrial_production_per_country.csv"
         ),
-=======
-        industrial_production_per_country=RESOURCES
-        + "industrial_production_per_country.csv",
->>>>>>> a3c0ffac
     output:
         industrial_energy_demand_per_country_today=resources(
             "industrial_energy_demand_per_country_today.csv"
