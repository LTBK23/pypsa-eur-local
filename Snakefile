--- conflicted
+++ resolved
@@ -26,19 +26,19 @@
 
 
 rule cluster_all_networks:
-    input: expand("networks/elec{year}_s{simpl}_{clusters}.nc", **config['scenario'])
+    input: expand("networks/elec{weather_year}_s{simpl}_{clusters}.nc", **config['scenario'])
 
 
 rule extra_components_all_networks:
-    input: expand("networks/elec{year}_s{simpl}_{clusters}_ec.nc", **config['scenario'])
+    input: expand("networks/elec{weather_year}_s{simpl}_{clusters}_ec.nc", **config['scenario'])
 
 
 rule prepare_all_networks:
-    input: expand("networks/elec{year}_s{simpl}_{clusters}_ec_l{ll}_{opts}.nc", **config['scenario'])
+    input: expand("networks/elec{weather_year}_s{simpl}_{clusters}_ec_l{ll}_{opts}.nc", **config['scenario'])
 
 
 rule solve_all_networks:
-    input: expand("results/networks/elec{year}_s{simpl}_{clusters}_ec_l{ll}_{opts}.nc", **config['scenario'])
+    input: expand("results/networks/elec{weather_year}_s{simpl}_{clusters}_ec_l{ll}_{opts}.nc", **config['scenario'])
 
 
 if config['enable'].get('prepare_links_p_nom', False):
@@ -197,22 +197,13 @@
         country_shapes='resources/country_shapes.geojson',
         offshore_shapes='resources/offshore_shapes.geojson',
         regions=lambda w: ("resources/regions_onshore.geojson"
-<<<<<<< HEAD
                            if w.technology in ('onwind', 'solar')
                            else "resources/regions_offshore.geojson"),
-        cutout=lambda w: "cutouts/" + config["renewable"][w.technology]['cutout']
-    output:
-        profile="resources/profile{year}_{technology}.nc",
-    log: "logs/build_renewable_profile{year}_{technology}.log"
-    benchmark: "benchmarks/build_renewable_profiles{year}_{technology}"
-=======
-                                   if w.technology in ('onwind', 'solar')
-                                   else "resources/regions_offshore.geojson"),
         cutout=lambda w: "cutouts/" + config["renewable"][w.technology]['cutout'] + ".nc"
-    output: profile="resources/profile_{technology}.nc",
-    log: "logs/build_renewable_profile_{technology}.log"
-    benchmark: "benchmarks/build_renewable_profiles_{technology}"
->>>>>>> 402f2cd4
+    output:
+        profile="resources/profile{weather_year}_{technology}.nc",
+    log: "logs/build_renewable_profile{weather_year}_{technology}.log"
+    benchmark: "benchmarks/build_renewable_profiles{weather_year}_{technology}"
     threads: ATLITE_NPROCESSES
     resources: mem_mb=ATLITE_NPROCESSES * 5000
     script: "scripts/build_renewable_profiles.py"
@@ -223,17 +214,10 @@
         input:
             country_shapes='resources/country_shapes.geojson',
             eia_hydro_generation='data/bundle/EIA_hydro_generation_2000_2014.csv',
-<<<<<<< HEAD
-            cutout="cutouts/" + config["renewable"]['hydro']['cutout']
-        output: 'resources/profile{year}_hydro.nc'
-        log: "logs/build_hydro_profile{year}.log"
+            cutout="cutouts/" + config["renewable"]['hydro']['cutout'] + ".nc"
+        output: 'resources/profile{weather_year}_hydro.nc'
+        log: "logs/build_hydro_profile{weather_year}.log"
         resources: mem=5000
-=======
-            cutout="cutouts/" + config["renewable"]['hydro']['cutout'] + ".nc"
-        output: 'resources/profile_hydro.nc'
-        log: "logs/build_hydro_profile.log"
-        resources: mem_mb=5000
->>>>>>> 402f2cd4
         script: 'scripts/build_hydro_profile.py'
 
 
@@ -247,11 +231,11 @@
         geth_hydro_capacities='data/geth2015_hydro_capacities.csv',
         load='resources/load.csv',
         nuts3_shapes='resources/nuts3_shapes.geojson',
-        **{f"profile_{tech}": "resources/profile{year}_" + f"{tech}.nc"
+        **{f"profile_{tech}": "resources/profile{weather_year}_" + f"{tech}.nc"
            for tech in config['renewable']}
-    output: "networks/elec{year}.nc"
-    log: "logs/add_electricity{year}.log"
-    benchmark: "benchmarks/add_electricity{year}"
+    output: "networks/elec{weather_year}.nc"
+    log: "logs/add_electricity{weather_year}.log"
+    benchmark: "benchmarks/add_electricity{weather_year}"
     threads: 1
     resources: mem_mb=5000
     script: "scripts/add_electricity.py"
@@ -259,27 +243,18 @@
 
 rule simplify_network:
     input:
-        network='networks/elec{year}.nc',
+        network='networks/elec{weather_year}.nc',
         tech_costs=COSTS,
         regions_onshore="resources/regions_onshore.geojson",
         regions_offshore="resources/regions_offshore.geojson"
     output:
-<<<<<<< HEAD
-        network='networks/elec{year}_s{simpl}.nc',
-        regions_onshore="resources/regions_onshore_elec{year}_s{simpl}.geojson",
-        regions_offshore="resources/regions_offshore_elec{year}_s{simpl}.geojson",
-        busmap='resources/busmap_elec{year}_s{simpl}.csv'
-    log: "logs/simplify_network/elec{year}_s{simpl}.log"
-    benchmark: "benchmarks/simplify_network/elec{year}_s{simpl}"
-=======
-        network='networks/elec_s{simpl}.nc',
-        regions_onshore="resources/regions_onshore_elec_s{simpl}.geojson",
-        regions_offshore="resources/regions_offshore_elec_s{simpl}.geojson",
-        busmap='resources/busmap_elec_s{simpl}.csv',
-        connection_costs='resources/connection_costs_s{simpl}.csv'
-    log: "logs/simplify_network/elec_s{simpl}.log"
-    benchmark: "benchmarks/simplify_network/elec_s{simpl}"
->>>>>>> 402f2cd4
+        network='networks/elec{weather_year}_s{simpl}.nc',
+        regions_onshore="resources/regions_onshore_elec{weather_year}_s{simpl}.geojson",
+        regions_offshore="resources/regions_offshore_elec{weather_year}_s{simpl}.geojson",
+        busmap='resources/busmap_elec{weather_year}_s{simpl}.csv',
+        connection_costs='resources/connection_costs{weather_year}_s{simpl}.csv'
+    log: "logs/simplify_network/elec{weather_year}_s{simpl}.log"
+    benchmark: "benchmarks/simplify_network/elec{weather_year}_s{simpl}"
     threads: 1
     resources: mem_mb=4000
     script: "scripts/simplify_network.py"
@@ -287,19 +262,19 @@
 
 rule cluster_network:
     input:
-        network='networks/elec{year}_s{simpl}.nc',
-        regions_onshore="resources/regions_onshore_elec{year}_s{simpl}.geojson",
-        regions_offshore="resources/regions_offshore_elec{year}_s{simpl}.geojson",
-        busmap=ancient('resources/busmap_elec{year}_s{simpl}.csv'),
+        network='networks/elec{weather_year}_s{simpl}.nc',
+        regions_onshore="resources/regions_onshore_elec{weather_year}_s{simpl}.geojson",
+        regions_offshore="resources/regions_offshore_elec{weather_year}_s{simpl}.geojson",
+        busmap=ancient('resources/busmap_elec{weather_year}_s{simpl}.csv'),
         tech_costs=COSTS
     output:
-        network='networks/elec{year}_s{simpl}_{clusters}.nc',
-        regions_onshore="resources/regions_onshore_elec{year}_s{simpl}_{clusters}.geojson",
-        regions_offshore="resources/regions_offshore_elec{year}_s{simpl}_{clusters}.geojson",
-        busmap="resources/busmap_elec{year}_s{simpl}_{clusters}.csv",
-        linemap="resources/linemap_elec{year}_s{simpl}_{clusters}.csv"
-    log: "logs/cluster_network/elec{year}_s{simpl}_{clusters}.log"
-    benchmark: "benchmarks/cluster_network/elec{year}_s{simpl}_{clusters}"
+        network='networks/elec{weather_year}_s{simpl}_{clusters}.nc',
+        regions_onshore="resources/regions_onshore_elec{weather_year}_s{simpl}_{clusters}.geojson",
+        regions_offshore="resources/regions_offshore_elec{weather_year}_s{simpl}_{clusters}.geojson",
+        busmap="resources/busmap_elec{weather_year}_s{simpl}_{clusters}.csv",
+        linemap="resources/linemap_elec{weather_year}_s{simpl}_{clusters}.csv"
+    log: "logs/cluster_network/elec{weather_year}_s{simpl}_{clusters}.log"
+    benchmark: "benchmarks/cluster_network/elec{weather_year}_s{simpl}_{clusters}"
     threads: 1
     resources: mem_mb=6000
     script: "scripts/cluster_network.py"
@@ -307,27 +282,23 @@
 
 rule add_extra_components:
     input:
-        network='networks/elec{year}_s{simpl}_{clusters}.nc',
+        network='networks/elec{weather_year}_s{simpl}_{clusters}.nc',
         tech_costs=COSTS,
-    output: 'networks/elec{year}_s{simpl}_{clusters}_ec.nc'
-    log: "logs/add_extra_components/elec{year}_s{simpl}_{clusters}.log"
-    benchmark: "benchmarks/add_extra_components/elec{year}_s{simpl}_{clusters}_ec"
+    output: 'networks/elec{weather_year}_s{simpl}_{clusters}_ec.nc'
+    log: "logs/add_extra_components/elec{weather_year}_s{simpl}_{clusters}.log"
+    benchmark: "benchmarks/add_extra_components/elec{weather_year}_s{simpl}_{clusters}_ec"
     threads: 1
     resources: mem_mb=3000
     script: "scripts/add_extra_components.py"
 
 
 rule prepare_network:
-    input: 'networks/elec{year}_s{simpl}_{clusters}_ec.nc', tech_costs=COSTS
-    output: 'networks/elec{year}_s{simpl}_{clusters}_ec_l{ll}_{opts}.nc'
-    log: "logs/prepare_network/elec{year}_s{simpl}_{clusters}_ec_l{ll}_{opts}.log"
-    benchmark: "benchmarks/prepare_network/elec{year}_s{simpl}_{clusters}_ec_l{ll}_{opts}"
-    threads: 1
-<<<<<<< HEAD
-    resources: mem=1000
-=======
+    input: 'networks/elec{weather_year}_s{simpl}_{clusters}_ec.nc', tech_costs=COSTS
+    output: 'networks/elec{weather_year}_s{simpl}_{clusters}_ec_l{ll}_{opts}.nc'
+    log: "logs/prepare_network/elec{weather_year}_s{simpl}_{clusters}_ec_l{ll}_{opts}.log"
+    benchmark: "benchmarks/prepare_network/elec{weather_year}_s{simpl}_{clusters}_ec_l{ll}_{opts}"
+    threads: 1
     resources: mem_mb=4000
->>>>>>> 402f2cd4
     script: "scripts/prepare_network.py"
 
 
@@ -350,13 +321,13 @@
 
 
 rule solve_network:
-    input: "networks/elec{year}_s{simpl}_{clusters}_ec_l{ll}_{opts}.nc"
-    output: "results/networks/elec{year}_s{simpl}_{clusters}_ec_l{ll}_{opts}.nc"
+    input: "networks/elec{weather_year}_s{simpl}_{clusters}_ec_l{ll}_{opts}.nc"
+    output: "results/networks/elec{weather_year}_s{simpl}_{clusters}_ec_l{ll}_{opts}.nc"
     log:
-        solver=normpath("logs/solve_network/elec{year}_s{simpl}_{clusters}_ec_l{ll}_{opts}_solver.log"),
-        python="logs/solve_network/elec{year}_s{simpl}_{clusters}_ec_l{ll}_{opts}_python.log",
-        memory="logs/solve_network/elec{year}_s{simpl}_{clusters}_ec_l{ll}_{opts}_memory.log"
-    benchmark: "benchmarks/solve_network/elec{year}_s{simpl}_{clusters}_ec_l{ll}_{opts}"
+        solver=normpath("logs/solve_network/elec{weather_year}_s{simpl}_{clusters}_ec_l{ll}_{opts}_solver.log"),
+        python="logs/solve_network/elec{weather_year}_s{simpl}_{clusters}_ec_l{ll}_{opts}_python.log",
+        memory="logs/solve_network/elec{weather_year}_s{simpl}_{clusters}_ec_l{ll}_{opts}_memory.log"
+    benchmark: "benchmarks/solve_network/elec{weather_year}_s{simpl}_{clusters}_ec_l{ll}_{opts}"
     threads: 4
     resources: mem_mb=memory
     shadow: "minimal"
@@ -365,14 +336,14 @@
 
 rule solve_operations_network:
     input:
-        unprepared="networks/elec{year}_s{simpl}_{clusters}_ec.nc",
-        optimized="results/networks/elec{year}_s{simpl}_{clusters}_ec_l{ll}_{opts}.nc"
-    output: "results/networks/elec{year}_s{simpl}_{clusters}_ec_l{ll}_{opts}_op.nc"
+        unprepared="networks/elec{weather_year}_s{simpl}_{clusters}_ec.nc",
+        optimized="results/networks/elec{weather_year}_s{simpl}_{clusters}_ec_l{ll}_{opts}.nc"
+    output: "results/networks/elec{weather_year}_s{simpl}_{clusters}_ec_l{ll}_{opts}_op.nc"
     log:
-        solver=normpath("logs/solve_operations_network/elec{year}_s{simpl}_{clusters}_ec_l{ll}_{opts}_op_solver.log"),
-        python="logs/solve_operations_network/elec{year}_s{simpl}_{clusters}_ec_l{ll}_{opts}_op_python.log",
-        memory="logs/solve_operations_network/elec{year}_s{simpl}_{clusters}_ec_l{ll}_{opts}_op_memory.log"
-    benchmark: "benchmarks/solve_operations_network/elec{year}_s{simpl}_{clusters}_ec_l{ll}_{opts}"
+        solver=normpath("logs/solve_operations_network/elec{weather_year}_s{simpl}_{clusters}_ec_l{ll}_{opts}_op_solver.log"),
+        python="logs/solve_operations_network/elec{weather_year}_s{simpl}_{clusters}_ec_l{ll}_{opts}_op_python.log",
+        memory="logs/solve_operations_network/elec{weather_year}_s{simpl}_{clusters}_ec_l{ll}_{opts}_op_memory.log"
+    benchmark: "benchmarks/solve_operations_network/elec{weather_year}_s{simpl}_{clusters}_ec_l{ll}_{opts}"
     threads: 4
     resources: mem_mb=(lambda w: 5000 + 372 * int(w.clusters))
     shadow: "minimal"
@@ -381,12 +352,12 @@
 
 rule plot_network:
     input:
-        network="results/networks/elec{year}_s{simpl}_{clusters}_ec_l{ll}_{opts}.nc",
+        network="results/networks/elec{weather_year}_s{simpl}_{clusters}_ec_l{ll}_{opts}.nc",
         tech_costs=COSTS
     output:
-        only_map="results/plots/elec{year}_s{simpl}_{clusters}_ec_l{ll}_{opts}_{attr}.{ext}",
-        ext="results/plots/elec{year}_s{simpl}_{clusters}_ec_l{ll}_{opts}_{attr}_ext.{ext}"
-    log: "logs/plot_network/elec{year}_s{simpl}_{clusters}_ec_l{ll}_{opts}_{attr}_{ext}.log"
+        only_map="results/plots/elec{weather_year}_s{simpl}_{clusters}_ec_l{ll}_{opts}_{attr}.{ext}",
+        ext="results/plots/elec{weather_year}_s{simpl}_{clusters}_ec_l{ll}_{opts}_{attr}_ext.{ext}"
+    log: "logs/plot_network/elec{weather_year}_s{simpl}_{clusters}_ec_l{ll}_{opts}_{attr}_{ext}.log"
     script: "scripts/plot_network.py"
 
 
@@ -399,12 +370,7 @@
     else:
         ll = w.ll
     return ([COSTS] +
-<<<<<<< HEAD
-            expand("results/networks/elec{year}_s{simpl}_{clusters}_ec_l{ll}_{opts}.nc",
-                   network=w.network,
-=======
-            expand("results/networks/elec_s{simpl}_{clusters}_ec_l{ll}_{opts}.nc",
->>>>>>> 402f2cd4
+            expand("results/networks/elec{weather_year}_s{simpl}_{clusters}_ec_l{ll}_{opts}.nc",
                    ll=ll,
                    **{k: config["scenario"][k] if getattr(w, k) == "all" else getattr(w, k)
                       for k in ["simpl", "clusters", "opts"]}))
@@ -412,26 +378,26 @@
 
 rule make_summary:
     input: input_make_summary
-    output: directory("results/summaries/elec{year}_s{simpl}_{clusters}_ec_l{ll}_{opts}_{country}")
-    log: "logs/make_summary/elec{year}_s{simpl}_{clusters}_ec_l{ll}_{opts}_{country}.log",
+    output: directory("results/summaries/elec{weather_year}_s{simpl}_{clusters}_ec_l{ll}_{opts}_{country}")
+    log: "logs/make_summary/elec{weather_year}_s{simpl}_{clusters}_ec_l{ll}_{opts}_{country}.log",
     script: "scripts/make_summary.py"
 
 
 rule plot_summary:
-    input: "results/summaries/elec{year}_s{simpl}_{clusters}_ec_l{ll}_{opts}_{country}"
-    output: "results/plots/{year}/summary_{summary}_elec{year}_s{simpl}_{clusters}_ec_l{ll}_{opts}_{country}.{ext}"
-    log: "logs/plot_summary/{summary}_elec{year}_s{simpl}_{clusters}_ec_l{ll}_{opts}_{country}_{ext}.log"
+    input: "results/summaries/elec{weather_year}_s{simpl}_{clusters}_ec_l{ll}_{opts}_{country}"
+    output: "results/plots/{weather_year}/summary_{summary}_elec{weather_year}_s{simpl}_{clusters}_ec_l{ll}_{opts}_{country}.{ext}"
+    log: "logs/plot_summary/{summary}_elec{weather_year}_s{simpl}_{clusters}_ec_l{ll}_{opts}_{country}_{ext}.log"
     script: "scripts/plot_summary.py"
 
 
 def input_plot_p_nom_max(w):
-    return [("networks/elec{year}_s{simpl}{maybe_cluster}.nc"
+    return [("networks/elec{weather_year}_s{simpl}{maybe_cluster}.nc"
              .format(maybe_cluster=('' if c == 'full' else ('_' + c)), **w))
             for c in w.clusts.split(",")]
 
 
 rule plot_p_nom_max:
     input: input_plot_p_nom_max
-    output: "results/plots/elec{year}_s{simpl}_cum_p_nom_max_{clusts}_{techs}_{country}.{ext}"
-    log: "logs/plot_p_nom_max/elec{year}_s{simpl}_{clusts}_{techs}_{country}_{ext}.log"
+    output: "results/plots/elec{weather_year}_s{simpl}_cum_p_nom_max_{clusts}_{techs}_{country}.{ext}"
+    log: "logs/plot_p_nom_max/elec{weather_year}_s{simpl}_{clusts}_{techs}_{country}_{ext}.log"
     script: "scripts/plot_p_nom_max.py"
